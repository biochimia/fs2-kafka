--- conflicted
+++ resolved
@@ -7,15 +7,9 @@
 }, {
   groupId = "co.fs2",
   artifactId="fs2-core",
-<<<<<<< HEAD
-  version = "2."
+  version = "3."
 }, {
   groupId="org.apache.kafka",
   artifactId="kafka-clients",
   version="2."
-}
-]
-=======
-  version = "3."
-}]
->>>>>>> 67ca8dee
+}]