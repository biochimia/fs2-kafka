/*
 * Copyright 2018-2023 OVO Energy Limited
 *
 * SPDX-License-Identifier: Apache-2.0
 */

package fs2.kafka

import cats.Contravariant
import cats.effect.{Resource, Sync}
import cats.syntax.all._

import java.nio.charset.{Charset, StandardCharsets}
import java.util.UUID

<<<<<<< HEAD
sealed abstract class GenericSerializer[-T <: KeyOrValue, F[_], A] {

=======
/**
  * Functional composable Kafka key- and record serializer with
  * support for effect types.
  */
sealed abstract class Serializer[F[_], A] {
>>>>>>> eb859e38
  /**
    * Attempts to serialize the specified value of type `A` into
    * bytes. The Kafka topic name, to which the serialized bytes
    * are going to be sent, and record headers are available.
    */
  def serialize(topic: String, headers: Headers, a: A): F[Array[Byte]]

  /**
    * Creates a new [[Serializer]] which applies the specified
    * function `f` on a value of type `B`, and then serializes
    * the result with this [[Serializer]].
    */
  def contramap[B](f: B => A): GenericSerializer[T, F, B]

  /**
    * Creates a new [[Serializer]] which applies the specified
    * function `f` on the output bytes of this [[Serializer]].
    */
  def mapBytes(f: Array[Byte] => Array[Byte]): GenericSerializer[T, F, A]

  /**
    * Creates a new [[Serializer]] which serializes `Some` values
    * using this [[Serializer]], and serializes `None` as `null`.
    */
  def option: GenericSerializer[T, F, Option[A]]

  /**
    * Creates a new [[Serializer]] which suspends serialization,
    * capturing any impure behaviours of this [[Serializer]].
    */
  def suspend: Serializer[F, A]
}

/**
  * Functional composable Kafka key- and record serializer with
  * support for effect types.
  */
object GenericSerializer {

  def apply[F[_], A](implicit serializer: Serializer[F, A]): Serializer[F, A] = serializer

  /** Alias for [[Serializer#identity]]. */
  def apply[F[_]](implicit F: Sync[F]): Serializer[F, Array[Byte]] = identity

  /**
    * Creates a new [[Serializer]] which serializes
    * all values of type `A` as `null`.
    */
  def asNull[F[_], A](implicit F: Sync[F]): Serializer[F, A] =
    Serializer.const(null)

  /**
    * Creates a new [[Serializer]] which serializes
    * all values of type `A` to the specified `bytes`.
    */
  def const[F[_], A](bytes: Array[Byte])(implicit F: Sync[F]): Serializer[F, A] =
    Serializer.lift(_ => F.pure(bytes))

  /**
    * Creates a new [[Serializer]] which delegates serialization
    * to the specified Kafka `Serializer`. Note the `close` and
    * `configure` functions won't be called for the delegate.<br>
    * <br>
    * It is assumed the delegate `serialize` function is pure.
    * If it's not pure, then use `suspend` after `delegate`,
    * so the impure behaviours can be captured properly.
    */
  def delegate[F[_], A](serializer: KafkaSerializer[A])(
    implicit F: Sync[F]
  ): Serializer[F, A] =
    Serializer.instance[F, A] { (topic, headers, a) =>
      F.pure(serializer.serialize(topic, headers.asJava, a))
    }

  /**
    * Creates a new [[Serializer]] which always fails
    * serialization with the specified exception `e`.
    */
  def fail[F[_], A](e: Throwable)(implicit F: Sync[F]): Serializer[F, A] =
    Serializer.lift(_ => F.raiseError(e))

  /**
    * Creates a new [[Serializer]] which always fails
    * serialization with a [[SerializationException]]
    * using the specified message.
    */
  def failWith[F[_], A](message: String)(implicit F: Sync[F]): Serializer[F, A] =
    Serializer.fail(SerializationException(message))

  /**
    * Creates a new [[Serializer]] which serializes all
    * values of type `A` as the empty `Array[Byte]`.
    */
  def empty[F[_], A](implicit F: Sync[F]): Serializer[F, A] =
    Serializer.const(Array.emptyByteArray)

  /**
    * Creates a new [[Serializer]] which can use different
    * [[Serializer]]s depending on the record headers.
    */
  def headers[F[_], A](f: Headers => Serializer[F, A])(implicit F: Sync[F]): Serializer[F, A] =
    Serializer.instance { (topic, headers, a) =>
      f(headers).serialize(topic, headers, a)
    }

  /**
    * Creates a new [[Serializer]] from the specified function.
    * Use [[lift]] instead if the serializer doesn't need
    * access to the Kafka topic name or record headers.
    */
  def instance[F[_], A](
    f: (String, Headers, A) => F[Array[Byte]]
  )(implicit F: Sync[F]): Serializer[F, A] =
    new Serializer[F, A] {
      override def serialize(topic: String, headers: Headers, a: A): F[Array[Byte]] =
        f(topic, headers, a)

      override def contramap[B](f: B => A): Serializer[F, B] =
        Serializer.instance { (topic, headers, b) =>
          serialize(topic, headers, f(b))
        }

      override def mapBytes(f: Array[Byte] => Array[Byte]): Serializer[F, A] =
        Serializer.instance { (topic, headers, a) =>
          serialize(topic, headers, a).map(f)
        }

      override def option: Serializer[F, Option[A]] =
        Serializer.instance {
          case (topic, headers, Some(a)) => serialize(topic, headers, a)
          case (_, _, None)              => F.pure(null)
        }

      override def suspend: Serializer[F, A] =
        Serializer.instance { (topic, headers, a) =>
          F.defer(serialize(topic, headers, a))
        }

      override def toString: String =
        "Serializer$" + System.identityHashCode(this)
    }

  /**
    * Creates a new [[Serializer]] from the specified function,
    * ignoring to which Kafka topic the bytes are going to be
    * sent and any record headers. Use [[instance]] instead
    * if the serializer needs access to the Kafka topic
    * name or the record headers.
    */
  def lift[F[_], A](f: A => F[Array[Byte]])(implicit F: Sync[F]): Serializer[F, A] =
    Serializer.instance((_, _, a) => f(a))

  private[this] def unexpectedTopic[F[_], A](implicit F: Sync[F]): String => Serializer[F, A] =
    topic => Serializer.fail(UnexpectedTopicException(topic))

  /**
    * Creates a new [[Serializer]] which can use different
    * [[Serializer]]s depending on the Kafka topic name to
    * which the bytes are going to be sent.
    */
  def topic[T <: KeyOrValue, F[_], A](
    f: PartialFunction[String, GenericSerializer[T, F, A]]
  )(implicit F: Sync[F]): GenericSerializer[T, F, A] =
    Serializer.instance[F, A] { (topic, headers, a) =>
      f.applyOrElse(topic, unexpectedTopic)
        .serialize(topic, headers, a)
    }

  /**
    * Creates a new [[Serializer]] which serializes `String`
    * values using the specified `Charset`. Note that the
    * default `String` serializer uses `UTF-8`.
    */
  def string[F[_]](charset: Charset)(implicit F: Sync[F]): Serializer[F, String] =
    Serializer.lift(s => F.pure(s.getBytes(charset)))

  /**
    * Creates a new [[Serializer]] which serializes `UUID` values
    * as `String`s with the specified `Charset`. Note that the
    * default `UUID` serializer uses `UTF-8.`
    */
  def uuid[F[_]](charset: Charset)(implicit F: Sync[F]): Serializer[F, UUID] =
    Serializer.string[F](charset).contramap(_.toString)

  /**
    * The identity [[Serializer]], which does not perform any kind
    * of serialization, simply using the input bytes as the output.
    */
  implicit def identity[F[_]](implicit F: Sync[F]): Serializer[F, Array[Byte]] =
    Serializer.lift(bytes => F.pure(bytes))

  /**
    * The option [[Serializer]] serializes `None` as `null`, and
    * serializes `Some` values using the serializer for type `A`.
    */
  implicit def option[T <: KeyOrValue, F[_], A](
    implicit serializer: GenericSerializer[T, F, A]
  ): GenericSerializer[T, F, Option[A]] =
    serializer.option

  implicit def contravariant[T <: KeyOrValue, F[_]]: Contravariant[GenericSerializer[T, F, *]] =
    new Contravariant[GenericSerializer[T, F, *]] {
      override def contramap[A, B](
        serializer: GenericSerializer[T, F, A]
      )(f: B => A): GenericSerializer[T, F, B] =
        serializer.contramap(f)
    }

  implicit def double[F[_]](implicit F: Sync[F]): Serializer[F, Double] =
    Serializer.delegate {
      (new org.apache.kafka.common.serialization.DoubleSerializer)
        .asInstanceOf[org.apache.kafka.common.serialization.Serializer[Double]]
    }

  implicit def float[F[_]](implicit F: Sync[F]): Serializer[F, Float] =
    Serializer.delegate {
      (new org.apache.kafka.common.serialization.FloatSerializer)
        .asInstanceOf[org.apache.kafka.common.serialization.Serializer[Float]]
    }

  implicit def int[F[_]](implicit F: Sync[F]): Serializer[F, Int] =
    Serializer.delegate {
      (new org.apache.kafka.common.serialization.IntegerSerializer)
        .asInstanceOf[org.apache.kafka.common.serialization.Serializer[Int]]
    }

  implicit def long[F[_]](implicit F: Sync[F]): Serializer[F, Long] =
    Serializer.delegate {
      (new org.apache.kafka.common.serialization.LongSerializer)
        .asInstanceOf[org.apache.kafka.common.serialization.Serializer[Long]]
    }

  implicit def short[F[_]](implicit F: Sync[F]): Serializer[F, Short] =
    Serializer.delegate {
      (new org.apache.kafka.common.serialization.ShortSerializer)
        .asInstanceOf[org.apache.kafka.common.serialization.Serializer[Short]]
    }

  implicit def string[F[_]](implicit F: Sync[F]): Serializer[F, String] =
    Serializer.string(StandardCharsets.UTF_8)

  implicit def unit[F[_]](implicit F: Sync[F]): Serializer[F, Unit] =
    Serializer.const(null)

  implicit def uuid[F[_]](implicit F: Sync[F]): Serializer[F, UUID] =
    Serializer.string[F].contramap(_.toString)

  implicit def resource[T <: KeyOrValue, F[_], A](
    implicit ser: GenericSerializer[T, F, A]
  ): Resource[F, GenericSerializer[T, F, A]] = Resource.pure(ser)
}<|MERGE_RESOLUTION|>--- conflicted
+++ resolved
@@ -13,16 +13,7 @@
 import java.nio.charset.{Charset, StandardCharsets}
 import java.util.UUID
 
-<<<<<<< HEAD
 sealed abstract class GenericSerializer[-T <: KeyOrValue, F[_], A] {
-
-=======
-/**
-  * Functional composable Kafka key- and record serializer with
-  * support for effect types.
-  */
-sealed abstract class Serializer[F[_], A] {
->>>>>>> eb859e38
   /**
     * Attempts to serialize the specified value of type `A` into
     * bytes. The Kafka topic name, to which the serialized bytes
