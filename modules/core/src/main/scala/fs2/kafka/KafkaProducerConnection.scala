--- conflicted
+++ resolved
@@ -54,15 +54,11 @@
     */
   def withSerializersFrom[K, V](
     settings: ProducerSettings[F, K, V]
-<<<<<<< HEAD
-  ): Resource[F, KafkaProducer.Metrics[F, K, V]]
-=======
-  ): F[KafkaProducer.PartitionsFor[F, K, V]]
+  ): Resource[F, KafkaProducer.PartitionsFor[F, K, V]]
 
   def partitionsFor(
     topic: String
   ): F[List[PartitionInfo]]
->>>>>>> 17ea588a
 }
 
 object KafkaProducerConnection {
@@ -146,11 +142,7 @@
 
         override def withSerializersFrom[K, V](
           settings: ProducerSettings[G, K, V]
-<<<<<<< HEAD
-        ): Resource[G, KafkaProducer.Metrics[G, K, V]] =
-=======
-        ): G[KafkaProducer.PartitionsFor[G, K, V]] =
->>>>>>> 17ea588a
+        ): Resource[G, KafkaProducer.PartitionsFor[G, K, V]] =
           (settings.keySerializer, settings.valueSerializer).mapN(withSerializers)
 
         override def partitionsFor(topic: String): G[List[PartitionInfo]] =
