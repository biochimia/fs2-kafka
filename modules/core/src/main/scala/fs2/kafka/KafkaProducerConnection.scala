--- conflicted
+++ resolved
@@ -14,12 +14,9 @@
 import org.apache.kafka.common.{Metric, MetricName, PartitionInfo}
 
 import scala.annotation.nowarn
-<<<<<<< HEAD
 import scala.jdk.CollectionConverters._
 import org.apache.kafka.common.MetricName
 import org.apache.kafka.common.Metric
-=======
->>>>>>> 9448690a
 
 /**
   * [[KafkaProducerConnection]] represents a connection to a Kafka broker
@@ -43,15 +40,9 @@
     * }}}
     */
   def withSerializers[K, V](
-<<<<<<< HEAD
     keySerializer: KeySerializer[F, K],
     valueSerializer: ValueSerializer[F, V]
-  ): KafkaProducer.Metrics[F, K, V]
-=======
-    keySerializer: Serializer[F, K],
-    valueSerializer: Serializer[F, V]
   ): KafkaProducer.PartitionsFor[F, K, V]
->>>>>>> 9448690a
 
   /**
     * Creates a new [[KafkaProducer]] in the `F` context,
@@ -144,15 +135,9 @@
         override def metrics: G[Map[MetricName, Metric]] =
           withProducer.blocking { _.metrics().asScala.toMap }
         override def withSerializers[K, V](
-<<<<<<< HEAD
           keySerializer: KeySerializer[G, K],
           valueSerializer: ValueSerializer[G, V]
-        ): KafkaProducer.Metrics[G, K, V] =
-=======
-          keySerializer: Serializer[G, K],
-          valueSerializer: Serializer[G, V]
         ): KafkaProducer.PartitionsFor[G, K, V] =
->>>>>>> 9448690a
           KafkaProducer.from(this, keySerializer, valueSerializer)
 
         override def withSerializersFrom[K, V](
@@ -160,11 +145,9 @@
         ): G[KafkaProducer.PartitionsFor[G, K, V]] =
           (settings.keySerializer, settings.valueSerializer).mapN(withSerializers)
 
-<<<<<<< HEAD
-=======
         override def partitionsFor(topic: String): G[List[PartitionInfo]] =
           withProducer.blocking { _.partitionsFor(topic).asScala.toList }
->>>>>>> 9448690a
+
       }
     }
 
