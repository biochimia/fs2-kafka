/*
 * Copyright 2018-2021 OVO Energy Limited
 *
 * SPDX-License-Identifier: Apache-2.0
 */

package fs2.kafka

import cats.effect.{Resource, Async}

/**
  * [[ConsumerResource]] provides support for inferring the key and value
  * type from [[ConsumerSettings]] when using `KafkaConsumer.resource` with the
  * following syntax.
  *
  * {{{
  * KafkaConsumer.resource[F].using(settings)
  * }}}
  */
final class ConsumerResource[F[_]] private[kafka] (
  private val F: Async[F]
) extends AnyVal {

  /**
    * Creates a new [[KafkaConsumer]] in the `Resource` context.
    * This is equivalent to using `KafkaConsumer.resource` directly,
    * except we're able to infer the key and value type.
    */
  def using[K, V](
    settings: ConsumerSettings[F, K, V]
  ): Resource[F, KafkaConsumer[F, K, V]] =
<<<<<<< HEAD
    consumerResource(settings)(F)
=======
    KafkaConsumer.resource(settings)(F, context, timer)
>>>>>>> b04e906f

  override def toString: String =
    "ConsumerResource$" + System.identityHashCode(this)
}<|MERGE_RESOLUTION|>--- conflicted
+++ resolved
@@ -29,11 +29,7 @@
   def using[K, V](
     settings: ConsumerSettings[F, K, V]
   ): Resource[F, KafkaConsumer[F, K, V]] =
-<<<<<<< HEAD
-    consumerResource(settings)(F)
-=======
-    KafkaConsumer.resource(settings)(F, context, timer)
->>>>>>> b04e906f
+    KafkaConsumer.resource(settings)(F)
 
   override def toString: String =
     "ConsumerResource$" + System.identityHashCode(this)
