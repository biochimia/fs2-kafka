--- conflicted
+++ resolved
@@ -69,7 +69,25 @@
     implicit F: Temporal[F]
   ): Pipe[F, CommittableOffset[F], Unit] =
     _.groupWithin(n, d).evalMap(CommittableOffsetBatch.fromFoldable(_).commit)
-<<<<<<< HEAD
+
+  type Serializer[F[_], A] = GenericSerializer[KeyOrValue, F, A]
+  type KeySerializer[F[_], A] = GenericSerializer[Key, F, A]
+  type ValueSerializer[F[_], A] = GenericSerializer[Value, F, A]
+  val Serializer: GenericSerializer.type = GenericSerializer
+
+  type Deserializer[F[_], A] = GenericDeserializer[KeyOrValue, F, A]
+  type KeyDeserializer[F[_], A] = GenericDeserializer[Key, F, A]
+  type ValueDeserializer[F[_], A] = GenericDeserializer[Value, F, A]
+  val Deserializer: GenericDeserializer.type = GenericDeserializer
+}
+
+package kafka {
+
+  /** Phantom types to indicate whether a [[Serializer]]/[[Deserializer]] if for keys, values, or both
+    */
+  sealed trait KeyOrValue
+  sealed trait Key extends KeyOrValue
+  sealed trait Value extends KeyOrValue
 }
 package kafka {
 
@@ -119,25 +137,4 @@
       Chunk.singleton(record)
 
   }
-=======
-
-  type Serializer[F[_], A] = GenericSerializer[KeyOrValue, F, A]
-  type KeySerializer[F[_], A] = GenericSerializer[Key, F, A]
-  type ValueSerializer[F[_], A] = GenericSerializer[Value, F, A]
-  val Serializer: GenericSerializer.type = GenericSerializer
-
-  type Deserializer[F[_], A] = GenericDeserializer[KeyOrValue, F, A]
-  type KeyDeserializer[F[_], A] = GenericDeserializer[Key, F, A]
-  type ValueDeserializer[F[_], A] = GenericDeserializer[Value, F, A]
-  val Deserializer: GenericDeserializer.type = GenericDeserializer
-}
-
-package kafka {
-
-  /** Phantom types to indicate whether a [[Serializer]]/[[Deserializer]] if for keys, values, or both
-    */
-  sealed trait KeyOrValue
-  sealed trait Key extends KeyOrValue
-  sealed trait Value extends KeyOrValue
->>>>>>> 5ba6f2f3
 }