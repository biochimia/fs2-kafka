--- conflicted
+++ resolved
@@ -6,17 +6,9 @@
 
 package fs2.kafka
 
-<<<<<<< HEAD
 import cats.{Applicative, Show}
-import org.apache.kafka.clients.producer.ProducerConfig
-=======
-import cats.effect.{Blocker, Sync}
-import cats.Show
-import fs2.kafka.internal.converters.collection._
 import fs2.kafka.security.KafkaCredentialStore
 import org.apache.kafka.clients.producer.ProducerConfig
-import org.apache.kafka.common.serialization.ByteArraySerializer
->>>>>>> 3ec88f5b
 
 import scala.concurrent.duration._
 
@@ -217,31 +209,11 @@
     * Creates a new [[ProducerSettings]] with the specified [[parallelism]].
     */
   def withParallelism(parallelism: Int): ProducerSettings[F, K, V]
-<<<<<<< HEAD
-=======
-
-  /**
-    * Creates a new `Producer` using the [[properties]]. Note that this
-    * operation should be bracketed, using e.g. `Resource`, to ensure
-    * the `close` function on the producer is called.
-    */
-  def createProducer: F[KafkaByteProducer]
-
-  /**
-    * Creates a new [[ProducerSettings]] with the specified function for
-    * creating `Producer` instances in [[createProducer]]. The argument
-    * is the [[properties]] of the settings instance.
-    */
-  def withCreateProducer(
-    createProducer: Map[String, String] => F[KafkaByteProducer]
-  ): ProducerSettings[F, K, V]
 
   /**
     * Includes the credentials properties from the provided [[KafkaCredentialStore]]
     */
-  def withCredentials(credentialsStore: KafkaCredentialStore): ProducerSettings[F, K, V] =
-    withProperties(credentialsStore.properties)
->>>>>>> 3ec88f5b
+  def withCredentials(credentialsStore: KafkaCredentialStore): ProducerSettings[F, K, V]
 }
 
 object ProducerSettings {
@@ -306,6 +278,14 @@
 
     override def withParallelism(parallelism: Int): ProducerSettings[F, K, V] =
       copy(parallelism = parallelism)
+
+    /**
+      * Includes the credentials properties from the provided [[KafkaCredentialStore]]
+      */
+    override def withCredentials(
+      credentialsStore: KafkaCredentialStore
+    ): ProducerSettings[F, K, V] =
+      withProperties(credentialsStore.properties)
 
     override def toString: String =
       s"ProducerSettings(closeTimeout = $closeTimeout)"
