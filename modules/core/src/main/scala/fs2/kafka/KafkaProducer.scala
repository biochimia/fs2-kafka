/*
 * Copyright 2018-2023 OVO Energy Limited
 *
 * SPDX-License-Identifier: Apache-2.0
 */

package fs2.kafka

import cats.{Apply, Functor}
import cats.effect._
import cats.syntax.all._
import fs2.{Chunk, _}
import fs2.kafka.internal._
import fs2.kafka.producer.MkProducer
import org.apache.kafka.clients.producer.RecordMetadata
<<<<<<< HEAD
import org.apache.kafka.common.{Metric, MetricName}
import cats.Functor
=======
import org.apache.kafka.common.{Metric, MetricName, PartitionInfo}
>>>>>>> 9448690a

import scala.annotation.nowarn
import scala.concurrent.Promise

/**
  * [[KafkaProducer]] represents a producer of Kafka records, with the
  * ability to produce `ProducerRecord`s using [[produce]].
  */
abstract class KafkaProducer[F[_], K, V] {

  /**
    * Produces the specified [[ProducerRecords]] in two steps: the
    * first effect puts the records in the buffer of the producer,
    * and the second effect waits for the records to send.
    *
    * It's possible to `flatten` the result from this function to
    * have an effect which both sends the records and waits for
    * them to finish sending.
    *
    * Waiting for individual records to send can substantially
    * limit performance. In some cases, this is necessary, and
    * so we might want to consider the following alternatives.
    *
    * - Wait for the produced records in batches, improving
    *   the rate at which records are produced, but loosing
    *   the guarantee where `produce >> otherAction` means
    *   `otherAction` executes after the record has been
    *   sent.<br>
    * - Run several `produce.flatten >> otherAction` concurrently,
    *   improving the rate at which records are produced, and still
    *   have `otherAction` execute after records have been sent,
    *   but losing the order of produced records.
    */
  def produce(
    records: ProducerRecords[K, V]
  ): F[F[ProducerResult[K, V]]]
}

object KafkaProducer {

  implicit class ProducerOps[F[_], K, V](private val producer: KafkaProducer[F, K, V])
      extends AnyVal {

    /**
      * Produce a single [[ProducerRecord]], see [[KafkaProducer.produce]] for general semantics.
      */
    def produceOne_(record: ProducerRecord[K, V])(implicit F: Functor[F]): F[F[RecordMetadata]] =
      produceOne(record).map(_.map { res =>
        res.head.get._2 //Should always be present so get is ok
      })

    /**
      * Produce a single record to the specified topic using the provided key and value,
      * see [[KafkaProducer.produce]] for general semantics.
      */
    def produceOne_(topic: String, key: K, value: V)(implicit F: Functor[F]): F[F[RecordMetadata]] =
      produceOne_(ProducerRecord(topic, key, value))

    /**
      * Produce a single record to the specified topic using the provided key and value,
      * see [[KafkaProducer.produce]] for general semantics.
      */
    def produceOne(
      topic: String,
      key: K,
      value: V
    ): F[F[ProducerResult[K, V]]] =
      produceOne(ProducerRecord(topic, key, value))

    /**
      * Produce a single [[ProducerRecord]], see [[KafkaProducer.produce]] for general semantics.
      */
    def produceOne(record: ProducerRecord[K, V]): F[F[ProducerResult[K, V]]] =
      producer.produce(ProducerRecords.one(record))

  }

  /**
    * [[KafkaProducer.Metrics]] extends [[KafkaProducer]] to provide
    * access to the underlying producer metrics.
    */
  abstract class Metrics[F[_], K, V] extends KafkaProducer[F, K, V] {

    /**
      * Returns producer metrics.
      *
      * @see org.apache.kafka.clients.producer.KafkaProducer#metrics
      */
    def metrics: F[Map[MetricName, Metric]]
  }

  /**
    * [[KafkaProducer.PartitionsFor]] extends [[KafkaProducer.Metrics]] to provide
    * access to the underlying producer partitions.
    */
  abstract class PartitionsFor[F[_], K, V] extends KafkaProducer.Metrics[F, K, V] {

    /**
      * Returns partition metadata for the given topic.
      *
      * @see org.apache.kafka.clients.producer.KafkaProducer#partitionsFor
      */
    def partitionsFor(topic: String): F[List[PartitionInfo]]
  }

  /**
    * Creates a new [[KafkaProducer]] in the `Resource` context,
    * using the specified [[ProducerSettings]]. Note that there
    * is another version where `F[_]` is specified explicitly and
    * the key and value type can be inferred, which allows you
    * to use the following syntax.
    *
    * {{{
    * KafkaProducer.resource[F].using(settings)
    * }}}
    */
  def resource[F[_], K, V](
    settings: ProducerSettings[F, K, V]
<<<<<<< HEAD
  )(implicit F: Async[F], mk: MkProducer[F]): Resource[F, KafkaProducer.Metrics[F, K, V]] =
    KafkaProducerConnection.resource(settings).evalMap(_.withSerializersFrom(settings))

  private[kafka] def from[F[_], K, V](
    connection: KafkaProducerConnection[F],
    keySerializer: KeySerializer[F, K],
    valueSerializer: ValueSerializer[F, V]
  ): KafkaProducer.Metrics[F, K, V] =
    new KafkaProducer.Metrics[F, K, V] {
      override def produce(
        records: ProducerRecords[K, V]
      ): F[F[ProducerResult[K, V]]] =
=======
  )(implicit F: Async[F], mk: MkProducer[F]): Resource[F, KafkaProducer.PartitionsFor[F, K, V]] =
    KafkaProducerConnection.resource(settings)(F, mk).evalMap(_.withSerializersFrom(settings))

  private[kafka] def from[F[_], K, V](
    connection: KafkaProducerConnection[F],
    keySerializer: Serializer[F, K],
    valueSerializer: Serializer[F, V]
  ): KafkaProducer.PartitionsFor[F, K, V] =
    new KafkaProducer.PartitionsFor[F, K, V] {
      override def produce[P](
        records: ProducerRecords[P, K, V]
      ): F[F[ProducerResult[P, K, V]]] =
>>>>>>> 9448690a
        connection.produce(records)(keySerializer, valueSerializer)

      override def metrics: F[Map[MetricName, Metric]] =
        connection.metrics

      override def toString: String =
        "KafkaProducer$" + System.identityHashCode(this)

      override def partitionsFor(topic: String): F[List[PartitionInfo]] =
        connection.partitionsFor(topic)
    }

  /**
    * Creates a new [[KafkaProducer]] in the `Stream` context,
    * using the specified [[ProducerSettings]]. Note that there
    * is another version where `F[_]` is specified explicitly and
    * the key and value type can be inferred, which allows you
    * to use the following syntax.
    *
    * {{{
    * KafkaProducer.stream[F].using(settings)
    * }}}
    */
  def stream[F[_], K, V](
    settings: ProducerSettings[F, K, V]
<<<<<<< HEAD
  )(implicit F: Async[F], mk: MkProducer[F]): Stream[F, KafkaProducer.Metrics[F, K, V]] =
    Stream.resource(KafkaProducer.resource(settings))
=======
  )(implicit F: Async[F], mk: MkProducer[F]): Stream[F, KafkaProducer.PartitionsFor[F, K, V]] =
    Stream.resource(KafkaProducer.resource(settings)(F, mk))
>>>>>>> 9448690a

  private[kafka] def produce[F[_]: Async, K, V](
    withProducer: WithProducer[F],
    keySerializer: KeySerializer[F, K],
    valueSerializer: ValueSerializer[F, V],
    records: ProducerRecords[K, V]
  ): F[F[ProducerResult[K, V]]] =
    withProducer { (producer, blocking) =>
      records
        .traverse(produceRecord(keySerializer, valueSerializer, producer, blocking))
        .map(_.sequence)
    }

  private[kafka] def produceRecord[F[_], K, V](
    keySerializer: KeySerializer[F, K],
    valueSerializer: ValueSerializer[F, V],
    producer: KafkaByteProducer,
    blocking: Blocking[F]
  )(
    implicit F: Async[F]
  ): ProducerRecord[K, V] => F[F[(ProducerRecord[K, V], RecordMetadata)]] =
    record =>
      asJavaRecord(keySerializer, valueSerializer, record).flatMap { javaRecord =>
        F.delay(Promise[(ProducerRecord[K, V], RecordMetadata)]()).flatMap { promise =>
          blocking {
            producer.send(
              javaRecord, { (metadata, exception) =>
                if (exception == null)
                  promise.success((record, metadata))
                else promise.failure(exception)
              }
            )
          }.as(F.fromFuture(F.delay(promise.future)))
        }
      }

  /**
    * Creates a [[KafkaProducer]] using the provided settings and
    * produces record in batches.
    */
  def pipe[F[_], K, V](
    settings: ProducerSettings[F, K, V]
  )(
    implicit F: Async[F],
    mk: MkProducer[F]
  ): Pipe[F, ProducerRecords[K, V], ProducerResult[K, V]] =
    records => stream(settings).flatMap(pipe(_).apply(records))

  /**
    * Produces records in batches using the provided [[KafkaProducer]].
    */
  def pipe[F[_]: Concurrent, K, V](
    producer: KafkaProducer[F, K, V]
  ): Pipe[F, ProducerRecords[K, V], ProducerResult[K, V]] =
    _.evalMap(producer.produce).parEvalMap(Int.MaxValue)(identity)

  private[this] def serializeToBytes[F[_], K, V](
    keySerializer: KeySerializer[F, K],
    valueSerializer: ValueSerializer[F, V],
    record: ProducerRecord[K, V]
  )(implicit F: Apply[F]): F[(Array[Byte], Array[Byte])] = {
    val keyBytes =
      keySerializer.serialize(record.topic, record.headers, record.key)

    val valueBytes =
      valueSerializer.serialize(record.topic, record.headers, record.value)

    keyBytes.product(valueBytes)
  }

  private[this] def asJavaRecord[F[_], K, V](
    keySerializer: KeySerializer[F, K],
    valueSerializer: ValueSerializer[F, V],
    record: ProducerRecord[K, V]
  )(implicit F: Apply[F]): F[KafkaByteProducerRecord] =
    serializeToBytes(keySerializer, valueSerializer, record).map {
      case (keyBytes, valueBytes) =>
        new KafkaByteProducerRecord(
          record.topic,
          record.partition.fold[java.lang.Integer](null)(identity),
          record.timestamp.fold[java.lang.Long](null)(identity),
          keyBytes,
          valueBytes,
          record.headers.asJava
        )
    }

  def apply[F[_]]: ProducerPartiallyApplied[F] =
    new ProducerPartiallyApplied

  private[kafka] final class ProducerPartiallyApplied[F[_]](val dummy: Boolean = true)
      extends AnyVal {

    /**
      * Alternative version of `resource` where the `F[_]` is
      * specified explicitly, and where the key and value type can
      * be inferred from the [[ProducerSettings]]. This allows you
      * to use the following syntax.
      *
      * {{{
      * KafkaProducer[F].resource(settings)
      * }}}
      */
    def resource[K, V](settings: ProducerSettings[F, K, V])(
      implicit F: Async[F],
      mk: MkProducer[F]
    ): Resource[F, KafkaProducer[F, K, V]] =
      KafkaProducer.resource(settings)

    /**
      * Alternative version of `stream` where the `F[_]` is
      * specified explicitly, and where the key and value type can
      * be inferred from the [[ProducerSettings]]. This allows you
      * to use the following syntax.
      *
      * {{{
      * KafkaProducer[F].stream(settings)
      * }}}
      */
    def stream[K, V](settings: ProducerSettings[F, K, V])(
      implicit F: Async[F],
      mk: MkProducer[F]
    ): Stream[F, KafkaProducer[F, K, V]] =
      KafkaProducer.stream(settings)

    override def toString: String =
      "ProducerPartiallyApplied$" + System.identityHashCode(this)
  }

  /*
   * Prevents the default `MkProducer` instance from being implicitly available
   * to code defined in this object, ensuring factory methods require an instance
   * to be provided at the call site.
   */
  @nowarn("msg=never used")
  implicit private def mkAmbig1[F[_]]: MkProducer[F] =
    throw new AssertionError("should not be used")
  @nowarn("msg=never used")
  implicit private def mkAmbig2[F[_]]: MkProducer[F] =
    throw new AssertionError("should not be used")
}<|MERGE_RESOLUTION|>--- conflicted
+++ resolved
@@ -9,16 +9,11 @@
 import cats.{Apply, Functor}
 import cats.effect._
 import cats.syntax.all._
-import fs2.{Chunk, _}
+import fs2._
 import fs2.kafka.internal._
 import fs2.kafka.producer.MkProducer
 import org.apache.kafka.clients.producer.RecordMetadata
-<<<<<<< HEAD
-import org.apache.kafka.common.{Metric, MetricName}
-import cats.Functor
-=======
 import org.apache.kafka.common.{Metric, MetricName, PartitionInfo}
->>>>>>> 9448690a
 
 import scala.annotation.nowarn
 import scala.concurrent.Promise
@@ -137,33 +132,18 @@
     */
   def resource[F[_], K, V](
     settings: ProducerSettings[F, K, V]
-<<<<<<< HEAD
-  )(implicit F: Async[F], mk: MkProducer[F]): Resource[F, KafkaProducer.Metrics[F, K, V]] =
+  )(implicit F: Async[F], mk: MkProducer[F]): Resource[F, KafkaProducer.PartitionsFor[F, K, V]] =
     KafkaProducerConnection.resource(settings).evalMap(_.withSerializersFrom(settings))
 
   private[kafka] def from[F[_], K, V](
     connection: KafkaProducerConnection[F],
     keySerializer: KeySerializer[F, K],
     valueSerializer: ValueSerializer[F, V]
-  ): KafkaProducer.Metrics[F, K, V] =
-    new KafkaProducer.Metrics[F, K, V] {
+  ): KafkaProducer.PartitionsFor[F, K, V] =
+    new KafkaProducer.PartitionsFor[F, K, V] {
       override def produce(
         records: ProducerRecords[K, V]
       ): F[F[ProducerResult[K, V]]] =
-=======
-  )(implicit F: Async[F], mk: MkProducer[F]): Resource[F, KafkaProducer.PartitionsFor[F, K, V]] =
-    KafkaProducerConnection.resource(settings)(F, mk).evalMap(_.withSerializersFrom(settings))
-
-  private[kafka] def from[F[_], K, V](
-    connection: KafkaProducerConnection[F],
-    keySerializer: Serializer[F, K],
-    valueSerializer: Serializer[F, V]
-  ): KafkaProducer.PartitionsFor[F, K, V] =
-    new KafkaProducer.PartitionsFor[F, K, V] {
-      override def produce[P](
-        records: ProducerRecords[P, K, V]
-      ): F[F[ProducerResult[P, K, V]]] =
->>>>>>> 9448690a
         connection.produce(records)(keySerializer, valueSerializer)
 
       override def metrics: F[Map[MetricName, Metric]] =
@@ -189,13 +169,8 @@
     */
   def stream[F[_], K, V](
     settings: ProducerSettings[F, K, V]
-<<<<<<< HEAD
-  )(implicit F: Async[F], mk: MkProducer[F]): Stream[F, KafkaProducer.Metrics[F, K, V]] =
+  )(implicit F: Async[F], mk: MkProducer[F]): Stream[F, KafkaProducer.PartitionsFor[F, K, V]] =
     Stream.resource(KafkaProducer.resource(settings))
-=======
-  )(implicit F: Async[F], mk: MkProducer[F]): Stream[F, KafkaProducer.PartitionsFor[F, K, V]] =
-    Stream.resource(KafkaProducer.resource(settings)(F, mk))
->>>>>>> 9448690a
 
   private[kafka] def produce[F[_]: Async, K, V](
     withProducer: WithProducer[F],
