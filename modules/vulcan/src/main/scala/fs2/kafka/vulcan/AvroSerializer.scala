--- conflicted
+++ resolved
@@ -17,40 +17,24 @@
   def using[F[_]](
     settings: AvroSettings[F]
   )(implicit F: Sync[F]): RecordSerializer[F, A] = {
-<<<<<<< HEAD
     def createSerializer(isKey: Boolean): Resource[F, Serializer[F, A]] =
-      Resource
-        .make(settings.createAvroSerializer(isKey)) { case (ser, _) => F.delay(ser.close()) }
-        .map {
-          case (serializer, _) =>
-            Serializer.instance { (topic, _, a) =>
-              F.defer {
-                codec.encode(a) match {
-                  case Right(value) => F.pure(serializer.serialize(topic, value))
-                  case Left(error)  => F.raiseError(error.throwable)
-                }
-              }
-            }
-        }
-=======
-    val createSerializer: Boolean => F[Serializer[F, A]] = isKey => {
       codec.schema match {
-        case Left(e) => F.pure(Serializer.fail(e.throwable))
+        case Left(e) => Resource.pure(Serializer.fail(e.throwable))
         case Right(writerSchema) =>
-          settings.createAvroSerializer(isKey, Some(writerSchema)).map {
-            case (serializer, _) =>
-              Serializer.instance { (topic, _, a) =>
-                F.defer {
-                  codec.encode(a) match {
-                    case Right(value) => F.pure(serializer.serialize(topic, value))
-                    case Left(error)  => F.raiseError(error.throwable)
+          Resource
+            .make(settings.createAvroSerializer(isKey, Some(writerSchema))) { case (ser, _) => F.delay(ser.close()) }
+            .map {
+              case (serializer, _) =>
+                Serializer.instance { (topic, _, a) =>
+                  F.defer {
+                    codec.encode(a) match {
+                      case Right(value) => F.pure(serializer.serialize(topic, value))
+                      case Left(error) => F.raiseError(error.throwable)
+                    }
                   }
                 }
-              }
-          }
+            }
       }
-    }
->>>>>>> 17ea588a
 
     RecordSerializer.instance(
       forKey = createSerializer(true),
