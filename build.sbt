--- conflicted
+++ resolved
@@ -7,11 +7,8 @@
 val fs2Version = "2.5.0"
 
 val kafkaVersion = "2.7.0"
-<<<<<<< HEAD
-=======
 
 val testcontainersScalaVersion = "0.38.8"
->>>>>>> 375d3e8e
 
 val vulcanVersion = "1.3.0"
 
@@ -89,13 +86,10 @@
 lazy val dependencySettings = Seq(
   resolvers += "confluent" at "https://packages.confluent.io/maven/",
   libraryDependencies ++= Seq(
-<<<<<<< HEAD
-    ("io.github.embeddedkafka" %% "embedded-kafka" % embeddedKafkaVersion)
+    ("com.dimafeng" %% "testcontainers-scala-scalatest" % testcontainersScalaVersion)
       .withDottyCompat(scalaVersion.value),
-=======
-    "com.dimafeng" %% "testcontainers-scala-scalatest" % testcontainersScalaVersion,
-    "com.dimafeng" %% "testcontainers-scala-kafka" % testcontainersScalaVersion,
->>>>>>> 375d3e8e
+    ("com.dimafeng" %% "testcontainers-scala-kafka" % testcontainersScalaVersion)
+      .withDottyCompat(scalaVersion.value),
     "org.typelevel" %% "discipline-scalatest" % "2.1.1",
     "org.typelevel" %% "cats-effect-laws" % catsEffectVersion,
     "org.typelevel" %% "cats-laws" % catsVersion,
@@ -267,14 +261,9 @@
   )
 
 ThisBuild / scalaVersion := scala213
-ThisBuild / crossScalaVersions := Seq(scala212, scala213)
+ThisBuild / crossScalaVersions := Seq(scala212, scala213, scala3)
 
 lazy val scalaSettings = Seq(
-<<<<<<< HEAD
-  scalaVersion := scala213,
-  crossScalaVersions := Seq(scala212, scala213, scala3),
-=======
->>>>>>> 375d3e8e
   scalacOptions ++= Seq(
     "-deprecation",
     "-encoding",
@@ -314,16 +303,13 @@
   ),
   scalacOptions in (Compile, console) --= Seq("-Xlint", "-Ywarn-unused"),
   scalacOptions in (Test, console) := (scalacOptions in (Compile, console)).value,
-<<<<<<< HEAD
   Compile / unmanagedSourceDirectories ++=
     Seq(
       baseDirectory.value / "src" / "main" / (if (scalaVersion.value.startsWith("2.12"))
                                                 "scala-2.12"
                                               else "scala-2.13+")
-    )
-=======
+    ),
   Test / fork := true
->>>>>>> 375d3e8e
 )
 
 lazy val testSettings = Seq(
