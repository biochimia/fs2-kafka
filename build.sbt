--- conflicted
+++ resolved
@@ -16,11 +16,6 @@
 
 val scala2 = "2.13.7"
 
-<<<<<<< HEAD
-=======
-val scala213 = "2.13.7"
-
->>>>>>> d342c08b
 val scala3 = "3.1.0"
 
 lazy val `fs2-kafka` = project
