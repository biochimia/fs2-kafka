--- conflicted
+++ resolved
@@ -1,18 +1,10 @@
-<<<<<<< HEAD
 val catsEffectVersion = "3.1.0"
-=======
-val catsEffectVersion = "2.5.1"
->>>>>>> 9a7fb7f4
 
 val catsVersion = "2.6.1"
 
 val confluentVersion = "6.1.1"
 
-<<<<<<< HEAD
 val fs2Version = "3.0.2"
-=======
-val fs2Version = "2.5.6"
->>>>>>> 9a7fb7f4
 
 val kafkaVersion = "2.8.0"
 
@@ -96,11 +88,7 @@
       .cross(CrossVersion.for3Use2_13),
     "org.typelevel" %% "discipline-scalatest" % "2.1.5",
     "org.typelevel" %% "cats-effect-laws" % catsEffectVersion,
-<<<<<<< HEAD
     "org.typelevel" %% "cats-effect-testkit" % catsEffectVersion,
-    "org.typelevel" %% "cats-testkit-scalatest" % "2.1.4",
-=======
->>>>>>> 9a7fb7f4
     "ch.qos.logback" % "logback-classic" % "1.2.3"
   ).map(_ % Test),
   libraryDependencies ++= {
@@ -241,13 +229,12 @@
   )
 
 lazy val mimaSettings = Seq(
-  // Restore this after releasing v3.0.0
-  // mimaPreviousArtifacts := {
-  //   if (publishArtifact.value) {
-  //     Set(organization.value %% moduleName.value % (previousStableVersion in ThisBuild).value.get)
-  //   } else Set()
-  // },
-  mimaPreviousArtifacts := Set(),
+  // remove scala 3 exclusion after releasing for Scala 3.0.0
+  mimaPreviousArtifacts := {
+    if (publishArtifact.value && !scalaVersion.value.startsWith("3")) {
+      Set(organization.value %% moduleName.value % (ThisBuild / previousStableVersion).value.get)
+    } else Set()
+  },
   mimaBinaryIssueFilters ++= {
     import com.typesafe.tools.mima.core._
     // format: off
