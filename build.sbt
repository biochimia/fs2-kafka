--- conflicted
+++ resolved
@@ -1,12 +1,8 @@
 val catsEffectVersion = "3.4.9"
 
-<<<<<<< HEAD
 val catsVersion = "2.6.1"
 
 val confluentVersion = "7.3.3"
-=======
-val confluentVersion = "6.2.10"
->>>>>>> eb859e38
 
 val fs2Version = "3.6.1"
 
@@ -24,13 +20,7 @@
 
 val scala3 = "3.2.2"
 
-<<<<<<< HEAD
 ThisBuild / tlBaseVersion := "3.0"
-=======
-ThisBuild / tlBaseVersion := "2.6"
-
-ThisBuild / tlVersionIntroduced := Map("3" -> "2.1.0")
->>>>>>> eb859e38
 
 lazy val `fs2-kafka` = project
   .in(file("."))
